"""Unit test Treadmill CLI.
"""

from __future__ import absolute_import
from __future__ import division
from __future__ import print_function
from __future__ import unicode_literals

import unittest

<<<<<<< HEAD
=======
import tests.treadmill_test_deps  # pylint: disable=W0611

>>>>>>> 3b295f50
import click
import click.testing
import mock

from treadmill import context
import treadmill.cli.configure
import treadmill.cli.discovery
import treadmill.cli.sproc
import treadmill.cli.admin.blackout
import treadmill.cli.admin.ldap
import treadmill.cli.admin.show
import treadmill.cli.admin.scheduler
import treadmill.sproc.zk2fs


def check_help(testcase, args):
    """Checks help invocation."""
    run = testcase.runner.invoke(testcase.cli, args + ['--help'])
    testcase.assertEqual(
<<<<<<< HEAD
        0,
        testcase.runner.invoke(testcase.cli, args + ['--help']).exit_code,
=======
        run.exit_code, 0
>>>>>>> 3b295f50
    )


class TreadmillShowTest(unittest.TestCase):
    """Mock test for 'treadmill show' CLI"""

    def setUp(self):
        context.GLOBAL.dns_domain = 'xxx.com'
        self.module = treadmill.cli.admin.show
        self.runner = click.testing.CliRunner()
        self.cli = self.module.init()

    def test_help(self):
        """Test help with no arguments."""
        check_help(self, [])
        check_help(self, ['--cell', '-', 'pending'])

    @mock.patch('kazoo.client.KazooClient.get_children', mock.Mock())
    def test_action(self):
        """Test show actions."""
        self.runner.invoke(
            self.cli, ['--cell', 'foo', 'running'])
        self.assertEqual(context.GLOBAL.cell, 'foo')


class TreadmillSchedulerTest(unittest.TestCase):
    """Mock test for 'treadmill scheduler' CLI"""

    def setUp(self):
        context.GLOBAL.dns_domain = 'xxx.com'
        self.module = treadmill.cli.admin.scheduler
        self.runner = click.testing.CliRunner()
        self.cli = self.module.init()

    def test_help(self):
        """Test help with no arguments."""
        check_help(self, [])
        check_help(self, ['--cell', '-', 'view'])
        check_help(self, ['--cell', '-', 'view', 'allocs'])
        check_help(self, ['--cell', '-', 'view', 'servers'])
        check_help(self, ['--cell', '-', 'view', 'apps'])
        check_help(self, ['--cell', '-', 'view', 'queue'])

    @mock.patch('kazoo.client.KazooClient.get_children', mock.Mock())
    def test_action(self):
        """Test scheduler commands."""
        self.runner.invoke(
            self.cli, ['--cell', 'foo', 'view', 'servers'])
        self.assertEqual(context.GLOBAL.cell, 'foo')


class TreadmillBlackoutTest(unittest.TestCase):
    """Mock test for 'treadmill blackout' CLI"""

    def setUp(self):
        context.GLOBAL.dns_domain = 'xxx.com'
        self.module = treadmill.cli.admin.blackout
        self.runner = click.testing.CliRunner()
        self.cli = self.module.init()

    def test_help(self):
        """Test help with no arguments."""
        check_help(self, [])
        check_help(self, ['--cell', '-', 'app'])
        check_help(self, ['--cell', '-', 'server'])


class TreadmillAdminLdapTest(unittest.TestCase):
    """Mock test for 'treadmill admin ldap' CLI"""

    def setUp(self):
        context.GLOBAL.dns_domain = 'xxx.com'
        self.module = treadmill.cli.admin.ldap
        self.runner = click.testing.CliRunner()
        self.cli = self.module.init()

    def test_help(self):
        """Test help with no arguments."""
        check_help(self, [])


class TreadmillConfigureTest(unittest.TestCase):
    """Mock test for 'treadmill configure' CLI"""

    def setUp(self):
        context.GLOBAL.dns_domain = 'xxx.com'
        self.module = treadmill.cli.configure
        self.runner = click.testing.CliRunner()
        self.cli = self.module.init()

    def test_help(self):
        """Test help with no arguments."""
        check_help(self, [])


class TreadmillDiscoveryTest(unittest.TestCase):
    """Mock test for 'treadmill configure' CLI"""

    def setUp(self):
        context.GLOBAL.dns_domain = 'xxx.com'
        self.module = treadmill.cli.discovery
        self.runner = click.testing.CliRunner()
        self.cli = self.module.init()

    def test_help(self):
        """Test help with no arguments."""
        check_help(self, [])


class TreadmillSprocTest(unittest.TestCase):
    """Mock test for 'treadmill configure' CLI"""

    def setUp(self):
        context.GLOBAL.dns_domain = 'xxx.com'
        self.module = treadmill.cli.sproc
        self.runner = click.testing.CliRunner()
        self.cli = self.module.init()

    @unittest.skip('XXX: CLI always return -1')
    def test_help(self):
        """Test help with no arguments."""
        check_help(self, [])

    def test_args(self):
        """Test passing context arguments."""
        self.runner.invoke(
            self.cli, ['--cell', 'foo', 'init', '--help'])
        self.assertEqual(context.GLOBAL.cell, 'foo')
        self.runner.invoke(
            self.cli, ['--cell', 'xxx', '--zookeeper', 'bla',
                       'init', '--help'])
        self.assertEqual(context.GLOBAL.cell, 'xxx')
        self.assertEqual(context.GLOBAL.zk.url, 'bla')


class TreadmillZk2FsTest(unittest.TestCase):
    """Mock test for 'treadmill configure' CLI"""

    def setUp(self):
        context.GLOBAL.dns_domain = 'xxx.com'
        self.module = treadmill.sproc.zk2fs
        self.runner = click.testing.CliRunner()
        self.cli = self.module.init()

    def test_help(self):
        """Test help with no arguments."""
        check_help(self, [''])


if __name__ == '__main__':
    unittest.main()<|MERGE_RESOLUTION|>--- conflicted
+++ resolved
@@ -8,11 +8,6 @@
 
 import unittest
 
-<<<<<<< HEAD
-=======
-import tests.treadmill_test_deps  # pylint: disable=W0611
-
->>>>>>> 3b295f50
 import click
 import click.testing
 import mock
@@ -32,12 +27,7 @@
     """Checks help invocation."""
     run = testcase.runner.invoke(testcase.cli, args + ['--help'])
     testcase.assertEqual(
-<<<<<<< HEAD
-        0,
-        testcase.runner.invoke(testcase.cli, args + ['--help']).exit_code,
-=======
         run.exit_code, 0
->>>>>>> 3b295f50
     )
 
 

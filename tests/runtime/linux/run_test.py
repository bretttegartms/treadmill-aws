--- conflicted
+++ resolved
@@ -15,13 +15,9 @@
 import stat
 import tempfile
 import unittest
-<<<<<<< HEAD
-=======
 
 # Disable W0611: Unused import
 import tests.treadmill_test_skip_windows   # pylint: disable=W0611
-import tests.treadmill_test_deps  # pylint: disable=W0611
->>>>>>> e8569235
 
 import mock
 

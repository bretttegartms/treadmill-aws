--- conflicted
+++ resolved
@@ -16,12 +16,7 @@
 from six.moves import http_client
 
 from treadmill import webutils
-<<<<<<< HEAD
 from treadmill.rest.api import server
-=======
-from treadmill.rest import error_handlers  # pylint: disable=no-name-in-module
-from treadmill.rest.api import server  # pylint: disable=no-name-in-module
->>>>>>> 3b295f50
 
 
 class ServerTest(unittest.TestCase):

--- conflicted
+++ resolved
@@ -17,14 +17,10 @@
 import unittest
 import zlib
 
-<<<<<<< HEAD
-=======
 # Disable W0611: Unused import
 import tests.treadmill_test_skip_windows  # pylint: disable=W0611
-import tests.treadmill_test_deps  # pylint: disable=W0611
 from tests.testutils import mockzk
 
->>>>>>> e8569235
 import kazoo
 import mock
 import numpy as np

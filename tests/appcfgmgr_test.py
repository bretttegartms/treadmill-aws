"""Unit test for appcfgmgr - configuring node apps
"""

from __future__ import absolute_import
from __future__ import division
from __future__ import print_function
from __future__ import unicode_literals

import io
import os
import shutil
import tempfile
import unittest

import mock

import treadmill
from treadmill import appcfgmgr
from treadmill import fs


class AppCfgMgrTest(unittest.TestCase):
    """Mock test for treadmill.appcfgmgr.AppCfgMgr.
    """

    @mock.patch('treadmill.appenv.AppEnvironment', mock.Mock(autospec=True))
    @mock.patch('treadmill.watchdog.Watchdog', mock.Mock(autospec=True))
    def setUp(self):
        self.root = tempfile.mkdtemp()

        self.cache = os.path.join(self.root, 'cache')
        self.apps = os.path.join(self.root, 'apps')
        self.running = os.path.join(self.root, 'running')
        self.cleanup = os.path.join(self.root, 'cleanup')

        for tmp_dir in [self.cache, self.apps, self.running, self.cleanup]:
            os.mkdir(tmp_dir)

        self.appcfgmgr = appcfgmgr.AppCfgMgr(root=self.root, runtime='linux')
        self.appcfgmgr.tm_env.root = self.root
        self.appcfgmgr.tm_env.cache_dir = self.cache
        self.appcfgmgr.tm_env.apps_dir = self.apps
        self.appcfgmgr.tm_env.running_dir = self.running
        self.appcfgmgr.tm_env.cleanup_dir = self.cleanup

    def tearDown(self):
        if self.root and os.path.isdir(self.root):
            shutil.rmtree(self.root)

    @mock.patch('treadmill.appcfg.configure.configure',
                mock.Mock(return_value='/test/foo'))
    @mock.patch('treadmill.fs.symlink_safe', mock.Mock())
    def test__configure(self):
        """Tests application configuration event.
        """
        # Access to a protected member _configure of a client class
        # pylint: disable=W0212

        res = self.appcfgmgr._configure('foo#1')

        treadmill.appcfg.configure.configure.assert_called_with(
            self.appcfgmgr.tm_env,
            os.path.join(self.cache, 'foo#1'),
            'linux'
        )
        treadmill.fs.symlink_safe.assert_called_with(
            os.path.join(self.running, 'foo#1'),
            '/test/foo',
        )
        self.assertTrue(res)

    @mock.patch('treadmill.appcfg.abort.report_aborted', mock.Mock())
    @mock.patch('treadmill.appcfg.configure.configure', mock.Mock())
    @mock.patch('treadmill.fs.rm_safe', mock.Mock())
    def test__configure_exception(self):
        """Tests application configuration exception event.
        """
        # Access to a protected member _configure of a client class
        # pylint: disable=W0212

        treadmill.appcfg.configure.configure.side_effect = Exception('Boom')

        res = self.appcfgmgr._configure('foo#1')

        treadmill.appcfg.abort.report_aborted.assert_called_with(
            self.appcfgmgr.tm_env,
            'foo#1',
            why=treadmill.appcfg.abort.AbortedReason.UNKNOWN,
            payload=mock.ANY,
        )
        treadmill.fs.rm_safe.assert_called_with(
            os.path.join(self.cache, 'foo#1')
        )
        self.assertFalse(res)

    @mock.patch('treadmill.appcfg.abort.report_aborted', mock.Mock())
    @mock.patch('treadmill.appcfg.configure.configure', mock.Mock())
    @mock.patch('treadmill.fs.rm_safe', mock.Mock())
    def test__configure_failure(self):
        """Tests application configuration failure event.
        """
        # Access to a protected member _configure of a client class
        # pylint: disable=W0212

        treadmill.appcfg.configure.configure.return_value = None

        res = self.appcfgmgr._configure('foo#1')

        treadmill.appcfg.abort.report_aborted.assert_not_called()
        treadmill.fs.rm_safe.assert_called_with(
            os.path.join(self.cache, 'foo#1')
        )
        self.assertFalse(res)

    @mock.patch('treadmill.subproc.check_call', mock.Mock())
    @mock.patch('treadmill.utils.rootdir',
                mock.Mock(return_value='/treadmill'))
    def test__terminate(self):
        """Tests terminate removes /running links.
        """
        # Access to a protected member _terminate of a client class
        # pylint: disable=W0212

        fs.mkdir_safe(os.path.join(self.apps, 'proid.app-0-1234'))
        os.symlink(
            os.path.join(self.apps, 'proid.app-0-1234'),
            os.path.join(self.running, 'proid.app#0'),
        )

        self.appcfgmgr._terminate('proid.app#0')

        self.assertFalse(
            os.path.exists(os.path.join(self.running, 'proid.app#0'))
        )
        self.assertEqual(
            os.readlink(os.path.join(self.cleanup, 'proid.app-0-1234')),
            os.path.join(self.apps, 'proid.app-0-1234')
        )

    @mock.patch('treadmill.appcfgmgr.AppCfgMgr._configure', mock.Mock())
    @mock.patch('treadmill.appcfgmgr.AppCfgMgr._refresh_supervisor',
                mock.Mock())
    @mock.patch('treadmill.appcfgmgr.AppCfgMgr._terminate', mock.Mock())
    @mock.patch('treadmill.appcfg.eventfile_unique_name', mock.Mock())
    def test__synchronize_noop(self):
        """Tests synchronize when there is nothing to do.
        """
        # Access to a protected member _synchronize of a client class
        # pylint: disable=W0212
        def _fake_unique_name(name):
            """Fake container unique name function.
            """
            uniquename = os.path.basename(name)
            uniquename = uniquename.replace('#', '-')
            uniquename += '-1234'
            return uniquename
        treadmill.appcfg.eventfile_unique_name.side_effect = _fake_unique_name
        for app in ('proid.app#0', 'proid.app#1', 'proid.app#2'):
            # Create cache/ entry
            with io.open(os.path.join(self.cache, app), 'w'):
                pass
            # Create app/ dir
            uniquename = _fake_unique_name(app)
            os.mkdir(os.path.join(self.apps, uniquename))

        self.appcfgmgr._synchronize()

        treadmill.appcfgmgr.AppCfgMgr._terminate.assert_not_called()
        # We always configure
        treadmill.appcfgmgr.AppCfgMgr._configure.assert_has_calls(
            [
                mock.call('proid.app#0'),
                mock.call('proid.app#1'),
                mock.call('proid.app#2'),
            ],
            any_order=True
        )
        treadmill.appcfgmgr.AppCfgMgr._refresh_supervisor.assert_called()

    @mock.patch('treadmill.appcfgmgr.AppCfgMgr._configure', mock.Mock())
    @mock.patch('treadmill.appcfgmgr.AppCfgMgr._refresh_supervisor',
                mock.Mock())
    @mock.patch('treadmill.appcfgmgr.AppCfgMgr._terminate', mock.Mock())
    @mock.patch('treadmill.appcfg.eventfile_unique_name', mock.Mock())
    def test__synchronize_config(self):
        """Tests synchronize when there are apps to configure.
        """
        # Access to a protected member _synchronize of a client class
        # pylint: disable=W0212

        def _fake_unique_name(name):
            """Fake container unique name function.
            """
            uniquename = os.path.basename(name)
            uniquename = uniquename.replace('#', '-')
            uniquename += '-1234'
            return uniquename
        treadmill.appcfg.eventfile_unique_name.side_effect = _fake_unique_name
        for app in ('proid.app#0', 'proid.app#1', 'proid.app#2'):
            # Create cache/ entry
            with io.open(os.path.join(self.cache, app), 'w'):
                pass
            uniquename = _fake_unique_name(app)
            os.mkdir(os.path.join(self.apps, uniquename))

        self.appcfgmgr._synchronize()

        treadmill.appcfgmgr.AppCfgMgr._configure.assert_has_calls(
            [
                mock.call('proid.app#0'),
                mock.call('proid.app#1'),
                mock.call('proid.app#2')
            ],
            any_order=True,
        )
        treadmill.appcfgmgr.AppCfgMgr._terminate.assert_not_called()
        treadmill.appcfgmgr.AppCfgMgr._refresh_supervisor.assert_called()

    @mock.patch('treadmill.fs.symlink_safe', mock.Mock())
    @mock.patch('treadmill.appcfgmgr.AppCfgMgr._configure', mock.Mock())
    @mock.patch('treadmill.appcfgmgr.AppCfgMgr._terminate', mock.Mock())
    @mock.patch('treadmill.appcfgmgr.AppCfgMgr._refresh_supervisor',
                mock.Mock())
    @mock.patch('treadmill.appcfg.eventfile_unique_name', mock.Mock())
    def test__synchronize_term(self):
        """Tests synchronize when there are apps to terminate.
        """
        # Access to a protected member _synchronize of a client class
        # pylint: disable=W0212

        def _fake_unique_name(name):
            """Fake container unique name function.
            """
            uniquename = os.path.basename(name)
            uniquename = uniquename.replace('#', '-')
            uniquename += '-1234'
            return uniquename
        treadmill.appcfg.eventfile_unique_name.side_effect = _fake_unique_name
        for app in ('proid.app#0', 'proid.app#1', 'proid.app#2'):
            # Create app/ dir
            uniquename = _fake_unique_name(app)
            app_dir = os.path.join(self.apps, uniquename)
            os.mkdir(app_dir)
            # Create cleanup file in data dir
            data_dir = os.path.join(app_dir, 'data')
            os.mkdir(data_dir)
            with io.open(os.path.join(data_dir, 'cleanup'), 'w') as _f:
                pass

        self.appcfgmgr._synchronize()

        treadmill.appcfgmgr.AppCfgMgr._configure.assert_not_called()
        treadmill.appcfgmgr.AppCfgMgr._terminate.assert_not_called()
        treadmill.fs.symlink_safe.assert_has_calls(
            [
                mock.call(
                    os.path.join(self.cleanup, 'proid.app#0'),
                    os.path.join(self.apps, _fake_unique_name('proid.app#0')),
                ),
                mock.call(
                    os.path.join(self.cleanup, 'proid.app#1'),
                    os.path.join(self.apps, _fake_unique_name('proid.app#1')),
                ),
                mock.call(
                    os.path.join(self.cleanup, 'proid.app#2'),
                    os.path.join(self.apps, _fake_unique_name('proid.app#2')),
                ),
            ],
            any_order=True,
        )
        treadmill.appcfgmgr.AppCfgMgr._refresh_supervisor.assert_called()

    @mock.patch('treadmill.appcfgmgr.AppCfgMgr._configure', mock.Mock())
    @mock.patch('treadmill.appcfgmgr.AppCfgMgr._refresh_supervisor',
                mock.Mock())
    @mock.patch('treadmill.appcfgmgr.AppCfgMgr._terminate', mock.Mock())
    @mock.patch('treadmill.appcfg.eventfile_unique_name', mock.Mock())
    def test__synchronize_with_files(self):
        """Tests that sync leaves files that are not symlinks as is.
        """
        # Access to a protected member _synchronize of a client class
        # pylint: disable=W0212

        with io.open(os.path.join(self.running, 'xxx'), 'w'):
            pass

        self.appcfgmgr._synchronize()

        # xxx shouldn't have been touched.
        self.assertTrue(os.path.exists(os.path.join(self.running, 'xxx')))
        treadmill.appcfgmgr.AppCfgMgr._terminate.assert_not_called()
        treadmill.appcfgmgr.AppCfgMgr._configure.assert_not_called()
        treadmill.appcfgmgr.AppCfgMgr._refresh_supervisor.assert_called()

    @mock.patch('treadmill.appcfgmgr.AppCfgMgr._configure', mock.Mock())
    @mock.patch('treadmill.appcfgmgr.AppCfgMgr._refresh_supervisor',
                mock.Mock())
    @mock.patch('treadmill.appcfgmgr.AppCfgMgr._terminate', mock.Mock())
    @mock.patch('treadmill.appcfg.eventfile_unique_name', mock.Mock())
    def test__synchronize_broken_link(self):
        """Tests that sync cleans up broken symlinks.
        """
        # Access to a protected member _synchronize of a client class
        # pylint: disable=W0212

        def _fake_unique_name(name):
            """Fake container unique name function.
            """
            uniquename = os.path.basename(name)
            uniquename = uniquename.replace('#', '-')
            uniquename += '-1234'
            return uniquename
        treadmill.appcfg.eventfile_unique_name.side_effect = _fake_unique_name
        # Create cache/ entry
        with io.open(os.path.join(self.cache, 'foo#1'), 'w'):
            pass
        # Create a broken running/ symlink
        os.symlink(os.path.join(self.apps, 'foo-1-1234'),
                   os.path.join(self.running, 'foo#1'))

        self.appcfgmgr._synchronize()

        treadmill.appcfgmgr.AppCfgMgr._terminate.assert_not_called()
        treadmill.appcfgmgr.AppCfgMgr._configure.assert_called_with(
            'foo#1'
        )
        treadmill.appcfgmgr.AppCfgMgr._refresh_supervisor.assert_called()

    @mock.patch('treadmill.appcfgmgr.AppCfgMgr._configure', mock.Mock())
    @mock.patch('treadmill.appcfgmgr.AppCfgMgr._refresh_supervisor',
                mock.Mock())
    @mock.patch('treadmill.appcfgmgr.AppCfgMgr._terminate', mock.Mock())
    @mock.patch('treadmill.appcfg.eventfile_unique_name', mock.Mock())
    def test__synchronize_running_link(self):
        """Tests that sync ignores configured apps that are running.
        """
        # Access to a protected member _synchronize of a client class
        # pylint: disable=W0212

        def _fake_unique_name(name):
            """Fake container unique name function.
            """
            uniquename = os.path.basename(name)
            uniquename = uniquename.replace('#', '-')
            uniquename += '-1234'
            return uniquename
        treadmill.appcfg.eventfile_unique_name.side_effect = _fake_unique_name

        # Create app name
        uniquename = _fake_unique_name('proid.foo#1')
        app_dir = os.path.join(self.apps, uniquename)
        os.mkdir(app_dir)

        # Create cache/ entry
        with io.open(os.path.join(self.cache, 'proid.foo#1'), 'w') as _f:
            pass

        # Create a running/ symlink
        os.symlink(os.path.join(self.apps, 'proid.foo-1-1234'),
                   os.path.join(self.running, 'proid.foo#1'))

        self.appcfgmgr._synchronize()

        treadmill.appcfgmgr.AppCfgMgr._terminate.assert_not_called()
        treadmill.appcfgmgr.AppCfgMgr._configure.assert_not_called()
        treadmill.appcfgmgr.AppCfgMgr._refresh_supervisor.assert_called()

    # Disable C0103(invalid-name)
    # pylint: disable=C0103
    @mock.patch('treadmill.appcfgmgr.AppCfgMgr._configure', mock.Mock())
    @mock.patch('treadmill.appcfgmgr.AppCfgMgr._refresh_supervisor',
                mock.Mock())
    @mock.patch('treadmill.appcfgmgr.AppCfgMgr._terminate', mock.Mock())
    @mock.patch('treadmill.appcfg.eventfile_unique_name', mock.Mock())
    def test__synchronize_running_no_cache_link(self):
        """Tests that sync terminates running apps that are not in cache.
        """
        # Access to a protected member _synchronize of a client class
        # pylint: disable=W0212

        def _fake_unique_name(name):
            """Fake container unique name function.
            """
            uniquename = os.path.basename(name)
            uniquename = uniquename.replace('#', '-')
            uniquename += '-1234'
            return uniquename
        treadmill.appcfg.eventfile_unique_name.side_effect = _fake_unique_name

        # Create app name
        uniquename = _fake_unique_name('proid.foo#1')
        app_dir = os.path.join(self.apps, uniquename)
        os.mkdir(app_dir)

        # Create a running/ symlink
        os.symlink(os.path.join(self.apps, 'proid.foo-1-1234'),
                   os.path.join(self.running, 'proid.foo#1'))

        self.appcfgmgr._synchronize()

        treadmill.appcfgmgr.AppCfgMgr._terminate.assert_called_with(
            'proid.foo#1')
        treadmill.appcfgmgr.AppCfgMgr._configure.assert_not_called()
        treadmill.appcfgmgr.AppCfgMgr._refresh_supervisor.assert_called()

    @mock.patch('treadmill.appcfgmgr.AppCfgMgr._configure', mock.Mock())
    @mock.patch('treadmill.appcfgmgr.AppCfgMgr._refresh_supervisor',
                mock.Mock())
    @mock.patch('treadmill.appcfgmgr.AppCfgMgr._terminate', mock.Mock())
    @mock.patch('treadmill.appcfg.eventfile_unique_name', mock.Mock())
    def test__synchronize_cleanup_link(self):
        """Tests that sync ignores configured apps that are being cleaned up.
        """
        # Access to a protected member _synchronize of a client class
        # pylint: disable=W0212

        def _fake_unique_name(name):
            """Fake container unique name function.
            """
            uniquename = os.path.basename(name)
            uniquename = uniquename.replace('#', '-')
            uniquename += '-1234'
            return uniquename
        treadmill.appcfg.eventfile_unique_name.side_effect = _fake_unique_name

        # Create app name
        uniquename = _fake_unique_name('proid.foo#1')
        app_dir = os.path.join(self.apps, uniquename)
        os.mkdir(app_dir)

        # Create cache/ entry
        with io.open(os.path.join(self.cache, 'proid.foo#1'), 'w') as _f:
            pass

        # Create a running/ symlink
        os.symlink(os.path.join(self.apps, 'proid.foo-1-1234'),
                   os.path.join(self.cleanup, 'proid.foo#1'))

        self.appcfgmgr._synchronize()

        treadmill.appcfgmgr.AppCfgMgr._terminate.assert_not_called()
        treadmill.appcfgmgr.AppCfgMgr._configure.assert_not_called()
        treadmill.appcfgmgr.AppCfgMgr._refresh_supervisor.assert_called()

    @mock.patch('treadmill.supervisor.control_svscan', mock.Mock())
    def test__refresh_supervisor(self):
        """Check how the supervisor is being refreshed.
        """
        # Access to a protected member _refresh_supervisor of a client class
        # pylint: disable=W0212

<<<<<<< HEAD
        self.appcfgmgr._refresh_supervisor(
            instance_names=['foo#1', 'bar#2']
        )
=======
        self.appcfgmgr._refresh_supervisor()
>>>>>>> 3b295f50

        treadmill.supervisor.control_svscan.assert_called_with(
            self.running, (
                treadmill.supervisor.SvscanControlAction.alarm,
                treadmill.supervisor.SvscanControlAction.nuke
            )
        )

<<<<<<< HEAD
        treadmill.supervisor.control_service.assert_has_calls(
            [
                mock.call(
                    os.path.join(self.running, 'foo#1'),
                    treadmill.supervisor.ServiceControlAction.once
                ),
                mock.call(
                    os.path.join(self.running, 'bar#2'),
                    treadmill.supervisor.ServiceControlAction.once
                ),
            ],
            any_order=True
        )
        # Make sure we did the right amount of retries
        treadmill.supervisor.is_supervised.assert_has_calls(
            [
                mock.call(os.path.join(self.running, 'foo#1')),
                mock.call(os.path.join(self.running, 'foo#1')),
                mock.call(os.path.join(self.running, 'foo#1')),
                mock.call(os.path.join(self.running, 'bar#2')),
                mock.call(os.path.join(self.running, 'bar#2')),
            ]
        )
        self.assertEqual(
            time.sleep.call_count,
            3
        )

=======
>>>>>>> 3b295f50

if __name__ == '__main__':
    unittest.main()<|MERGE_RESOLUTION|>--- conflicted
+++ resolved
@@ -449,13 +449,7 @@
         # Access to a protected member _refresh_supervisor of a client class
         # pylint: disable=W0212
 
-<<<<<<< HEAD
-        self.appcfgmgr._refresh_supervisor(
-            instance_names=['foo#1', 'bar#2']
-        )
-=======
         self.appcfgmgr._refresh_supervisor()
->>>>>>> 3b295f50
 
         treadmill.supervisor.control_svscan.assert_called_with(
             self.running, (
@@ -464,37 +458,6 @@
             )
         )
 
-<<<<<<< HEAD
-        treadmill.supervisor.control_service.assert_has_calls(
-            [
-                mock.call(
-                    os.path.join(self.running, 'foo#1'),
-                    treadmill.supervisor.ServiceControlAction.once
-                ),
-                mock.call(
-                    os.path.join(self.running, 'bar#2'),
-                    treadmill.supervisor.ServiceControlAction.once
-                ),
-            ],
-            any_order=True
-        )
-        # Make sure we did the right amount of retries
-        treadmill.supervisor.is_supervised.assert_has_calls(
-            [
-                mock.call(os.path.join(self.running, 'foo#1')),
-                mock.call(os.path.join(self.running, 'foo#1')),
-                mock.call(os.path.join(self.running, 'foo#1')),
-                mock.call(os.path.join(self.running, 'bar#2')),
-                mock.call(os.path.join(self.running, 'bar#2')),
-            ]
-        )
-        self.assertEqual(
-            time.sleep.call_count,
-            3
-        )
-
-=======
->>>>>>> 3b295f50
 
 if __name__ == '__main__':
     unittest.main()
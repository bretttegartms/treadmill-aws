"""Unit test for endpoint websocket API.
"""
<<<<<<< HEAD
=======

from __future__ import absolute_import
>>>>>>> 28e93ab5

import unittest

import jsonschema

from treadmill.websocket.api import endpoint


class WSEndpointAPITest(unittest.TestCase):
    """Tests for endpoint websocket API."""

    def test_subscribe(self):
        """Test subscription registration."""
        api = endpoint.EndpointAPI()
        self.assertEqual(
            [('/endpoints/foo', 'bar#*:tcp:http')],
            api.subscribe({'topic': '/endpoints',
                           'filter': 'foo.bar',
                           'proto': 'tcp',
                           'endpoint': 'http'})
        )

        self.assertEqual(
            [('/endpoints/foo', '*#*:*:*')],
            api.subscribe({'topic': '/endpoints',
                           'filter': 'foo.*',
                           'proto': '*',
                           'endpoint': '*'})
        )

        self.assertEqual(
            [('/endpoints/foo', '*#*:*:*')],
            api.subscribe({'topic': '/endpoints',
                           'filter': 'foo.*'})
        )

        self.assertEqual(
            [('/endpoints/foo', '[t]?*#*:tcp:http')],
            api.subscribe({'topic': '/endpoints',
                           'filter': 'foo.[t]?*',
                           'proto': 'tcp',
                           'endpoint': 'http'})
        )

        with self.assertRaisesRegexp(
            jsonschema.exceptions.ValidationError,
            "'foo!' does not match"
        ):
            api.subscribe({'topic': '/endpoints',
                           'filter': 'foo!',
                           'proto': 'tcp',
                           'endpoint': 'http'})

        with self.assertRaisesRegexp(
            jsonschema.exceptions.ValidationError,
            "'endpoint_name' was unexpected"
        ):
            api.subscribe({'topic': '/endpoints',
                           'filter': 'foo.*',
                           'proto': 'tcp',
                           'endpoint_name': 'http'})

        with self.assertRaisesRegexp(
            jsonschema.exceptions.ValidationError,
            "None is not of type 'string'"
        ):
            api.subscribe({'topic': '/endpoints',
                           'filter': 'foo.*',
                           'proto': None,
                           'endpoint': None})

    def test_on_event(self):
        """Tests payload generation."""
        api = endpoint.EndpointAPI()
        self.assertEqual(
            {'endpoint': 'http',
             'name': 'foo.bar#1234',
             'proto': 'tcp',
             'topic': '/endpoints',
             'host': 'xxx',
             'sow': True,
             'port': '1234'},
            api.on_event(
                '/endpoints/foo/bar#1234:tcp:http',
                None,
                'xxx:1234'
            )
        )

        self.assertEqual(
            {'endpoint': 'http',
             'name': 'foo.bar#1234',
             'proto': 'tcp',
             'topic': '/endpoints',
             'host': 'xxx',
             'sow': False,
             'port': '1234'},
            api.on_event(
                '/endpoints/foo/bar#1234:tcp:http',
                'm',
                'xxx:1234'
            )
        )

        self.assertEqual(
            {'endpoint': 'http',
             'name': 'foo.bar#1234',
             'proto': 'tcp',
             'topic': '/endpoints',
             'host': None,
             'sow': False,
             'port': None},
            api.on_event(
                '/endpoints/foo/bar#1234:tcp:http',
                'd',
                None
            )
        )

        self.assertIsNotNone(
            api.on_event(
                '/endpoints/foo/bar#1234:tcp:http',
                'c',
                'xxx:1234'
            )
        )


if __name__ == '__main__':
    unittest.main()<|MERGE_RESOLUTION|>--- conflicted
+++ resolved
@@ -1,10 +1,7 @@
 """Unit test for endpoint websocket API.
 """
-<<<<<<< HEAD
-=======
 
 from __future__ import absolute_import
->>>>>>> 28e93ab5
 
 import unittest
 

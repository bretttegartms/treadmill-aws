--- conflicted
+++ resolved
@@ -334,11 +334,7 @@
     def test_to_yaml(self):
         """Tests conversion of dict to yaml representation."""
         obj = {
-<<<<<<< HEAD
-            'xxx': chr(40960) + 'abcd' + chr(1972)
-=======
             'xxx': u'abcd'
->>>>>>> 28e93ab5
         }
 
         self.assertEqual(yaml.dump(obj), u'{xxx: abcd}\n')

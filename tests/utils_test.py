"""This contains the unit tests for treadmill.utils.
"""

from __future__ import absolute_import
from __future__ import division
from __future__ import print_function
from __future__ import unicode_literals

import io
import os
import shutil
import signal
import stat
import tempfile
import time
import unittest

# Disable W0402: string deprecated
# pylint: disable=W0402
import string

import mock
import six

if six.PY2 and os.name == 'posix':
    import subprocess32 as subprocess  # pylint: disable=import-error
else:
    import subprocess  # pylint: disable=wrong-import-order

from treadmill import exc
from treadmill import utils
from treadmill import yamlwrapper as yaml


class UtilsTest(unittest.TestCase):
    """This contains the treadmill.utils tests."""

    def setUp(self):
        self.root = tempfile.mkdtemp()

    def tearDown(self):
        if self.root and os.path.isdir(self.root):
            shutil.rmtree(self.root)

    @mock.patch('treadmill.subproc.get_aliases', mock.Mock(return_value={}))
    def test_create_script(self):
        """this tests the create_script function.

        the function creates executable scripts from templates that exist
        in the template directory.
        """
        script_file = os.path.join(self.root, 'script')
        # Function we are testing
        utils.create_script(
            script_file,
            's6.run',
            user='testproid',
            home='home',
            shell='shell',
            _alias={
                's6_setuidgid': '/test/s6-setuidgid',
            }
        )

        # Read the output from the mock filesystem
        with io.open(script_file) as script:
            data = script.read()

        # Validate that data is what it should be
        self.assertTrue(data.index(
            '/test/s6-setuidgid testproid') > 0)

        # Validate that the file is +x
        self.assertEqual(utils.os.stat(script_file).st_mode, 33261)

    @mock.patch('treadmill.subproc.get_aliases', mock.Mock(return_value={}))
    def test_create_script_perms(self):
        """this tests the create_script function (permissions).
        """
        script_file = os.path.join(self.root, 'script')
        # Test non-default mode (+x)
        mode = (stat.S_IRUSR |
                stat.S_IRGRP |
                stat.S_IROTH)

        utils.create_script(
            script_file,
            's6.run',
            mode=mode,
            user='testproid',
            home='home',
            shell='shell',
            _alias={
                's6_setuidgid': '/test/s6-setuidgid',
            }
        )

        self.assertEqual(utils.os.stat(script_file).st_mode, 33060)

    def test_base_n(self):
        """Test to/from_base_n conversions."""
        alphabet = (string.digits +
                    string.ascii_lowercase +
                    string.ascii_uppercase)

        for base in [2, 10, 16, 36, 62]:
            for num in [0, 10, 2313, 23134223879243284]:
                n_num = utils.to_base_n(num, base=base, alphabet=alphabet)
                _num = utils.from_base_n(n_num, base=base, alphabet=alphabet)
                self.assertTrue(num == _num)

        self.assertEqual(utils.to_base_n(15, base=16), 'f')
        self.assertEqual(utils.to_base_n(10, base=2), '1010')

        self.assertEqual(
            utils.from_base_n('101', base=2),
            int('101', base=2),
        )
        self.assertEqual(
            utils.from_base_n('deadbeef', base=16),
            int('deadbeef', base=16)
        )

    def test_ip2int(self):
        """Tests IP string to int representation conversion."""
        self.assertEqual(0x40E9BB63, utils.ip2int('64.233.187.99'))

        ip = utils.ip2int('192.168.100.1')
        self.assertEqual('192.168.100.2', utils.int2ip(ip + 1))
        self.assertEqual('192.168.100.0', utils.int2ip(ip - 1))

        ip = utils.ip2int('192.168.100.255')
        self.assertEqual('192.168.101.0', utils.int2ip(ip + 1))

        ip = utils.ip2int('192.168.100.0')
        self.assertEqual('192.168.99.255', utils.int2ip(ip - 1))

    def test_to_obj(self):
        """Tests dict to namedtuple conversion."""
        obj = utils.to_obj({'a': 1, 'b': 2, 'c': 3}, 'foo')
        self.assertEqual(1, obj.a)
        self.assertEqual(2, obj.b)
        self.assertEqual(3, obj.c)

        obj = utils.to_obj({'a': 1, 'b': [1, 2, 3], 'c': 3}, 'foo')
        self.assertEqual(1, obj.a)
        self.assertEqual([1, 2, 3], obj.b)
        self.assertEqual(3, obj.c)

        obj = utils.to_obj({'a': 1, 'b': {'d': 5}, 'c': 3}, 'foo')
        self.assertEqual(1, obj.a)
        self.assertEqual(5, obj.b.d)
        self.assertEqual(3, obj.c)

        obj = utils.to_obj({'a': [1, {'d': 5}, 3], 'b': 33}, 'foo')
        self.assertEqual(1, obj.a[0])
        self.assertEqual(5, obj.a[1].d)
        self.assertEqual(3, obj.a[2])
        self.assertEqual(33, obj.b)

    def test_kilobytes(self):
        """Test memory/disk size string conversion."""
        self.assertEqual(10, utils.kilobytes('10K'))
        self.assertEqual(10, utils.kilobytes('10k'))
        self.assertRaises(Exception, utils.kilobytes, '10')

        self.assertEqual(10 * 1024, utils.kilobytes('10M'))
        self.assertEqual(10 * 1024, utils.kilobytes('10m'))

        self.assertEqual(10 * 1024 * 1024, utils.kilobytes('10G'))
        self.assertEqual(10 * 1024 * 1024, utils.kilobytes('10g'))

    def test_size_to_bytes(self):
        """Test conversion of units to bytes."""
        self.assertEqual(10, utils.size_to_bytes(10))
        self.assertEqual(-10, utils.size_to_bytes(-10))
        self.assertEqual(10, utils.size_to_bytes('10'))
        self.assertEqual(-10, utils.size_to_bytes('-10'))
        self.assertEqual(10 * 1024, utils.size_to_bytes('10K'))
        self.assertEqual(-10 * 1024, utils.size_to_bytes('-10K'))
        self.assertEqual(-10 * 1024 * 1024, utils.size_to_bytes('-10M'))

    def test_cpuunits(self):
        """Test conversion of cpu string to bmips."""
        self.assertEqual(10, utils.cpu_units('10%'))
        self.assertEqual(10, utils.cpu_units('10'))

    def test_validate(self):
        """Tests dictionary validation."""
        schema = [
            ('required', True, str),
            ('optional', False, str),
        ]

        struct = {'required': 'foo'}
        utils.validate(struct, schema)
        self.assertNotIn('optional', struct)

        struct = {'required': 'foo', 'optional': 'xxx'}
        utils.validate(struct, schema)

        struct = {'required': 'foo', 'optional': 1234}
        self.assertRaises(Exception, utils.validate,
                          struct, schema)

        schema = [
            ('required', True, list),
            ('optional', False, list),
        ]

        struct = {'required': ['foo']}
        utils.validate(struct, schema)

        struct = {'required': 'foo'}
        self.assertRaises(Exception, utils.validate,
                          struct, schema)

    def test_to_seconds(self):
        """Tests time interval to seconds conversion."""
        self.assertEqual(0, utils.to_seconds('0s'))
        self.assertEqual(3, utils.to_seconds('3s'))
        self.assertEqual(180, utils.to_seconds('3m'))
        self.assertEqual(7200, utils.to_seconds('2h'))
        self.assertEqual(259200, utils.to_seconds('3d'))

    def test_find_in_path(self):
        """Tests finding program in system path."""
        temp_dir = self.root
        saved_path = os.environ['PATH']
        # xxxx is not in path
        self.assertEqual('xxxx', utils.find_in_path('xxxx'))

        os.environ['PATH'] = os.environ['PATH'] + ':' + temp_dir

        io.open(os.path.join(temp_dir, 'xxxx'), 'w').close()
        # xxxx is in path, but not executable.
        self.assertEqual('xxxx', utils.find_in_path('xxxx'))

        os.chmod(os.path.join(temp_dir, 'xxxx'), int(utils.EXEC_MODE))
        self.assertEqual(
            os.path.join(temp_dir, 'xxxx'),
            utils.find_in_path('xxxx')
        )

        os.environ['PATH'] = saved_path

    def test_humanreadable(self):
        """Tests conversion of values into human readable format."""
        self.assertEqual('1.0M', utils.bytes_to_readable(1024, 'K'))
        self.assertEqual('1.0G', utils.bytes_to_readable(1024, 'M'))
        self.assertEqual(
            '2.5T',
            utils.bytes_to_readable(1024 * 1024 * 2.5, 'M')
        )
        self.assertEqual('1.0K', utils.bytes_to_readable(1024, 'B'))
        self.assertEqual('2,310', utils.cpu_to_readable(2310))
        self.assertEqual('23.10', utils.cpu_to_cores_readable(2310))

    def test_tail(self):
        """Tests utils.tail."""
        filed, filepath = tempfile.mkstemp()
        with os.fdopen(filed, 'w') as f:
<<<<<<< HEAD
            for i in range(0, 5):
=======
            for i in six.moves.range(0, 5):
>>>>>>> 80a37ba8
                f.write('%d\n' % i)

        with io.open(filepath) as f:
            lines = utils.tail_stream(f)
            self.assertEqual(['0\n', '1\n', '2\n', '3\n', '4\n'], lines)
        os.unlink(filepath)

        filed, filepath = tempfile.mkstemp()
        with os.fdopen(filed, 'w') as f:
<<<<<<< HEAD
            for i in range(0, 10000):
=======
            for i in six.moves.range(0, 10000):
>>>>>>> 80a37ba8
                f.write('%d\n' % i)
        with io.open(filepath) as f:
            lines = utils.tail_stream(f, 5)
            self.assertEqual(
                ['9995\n', '9996\n', '9997\n', '9998\n', '9999\n'],
                lines
            )

        # Test utils.tail given the file name.
        lines = utils.tail(filepath, 5)
        self.assertEqual(
            ['9995\n', '9996\n', '9997\n', '9998\n', '9999\n'],
            lines
        )
        os.unlink(filepath)

        self.assertEqual([], utils.tail('/no/such/thing'))

    @mock.patch('os.write', mock.Mock())
    @mock.patch('os.close', mock.Mock())
    def test_report_ready(self):
        """Tests reporting service readyness."""

        cwd = os.getcwd()
        tmpdir = self.root
        os.chdir(tmpdir)

        utils.report_ready()
        self.assertFalse(os.write.called)
        self.assertFalse(os.close.called)

        with io.open('notification-fd', 'w') as f:
            f.write('300')
        utils.report_ready()
        os.write.assert_called_with(300, mock.ANY)
        os.close.assert_called_with(300)

        os.write.reset()
        os.close.reset()
        with io.open('notification-fd', 'w') as f:
            f.write('300\n')
        utils.report_ready()
        os.write.assert_called_with(300, mock.ANY)
        os.close.assert_called_with(300)

        os.chdir(cwd)

    def test_signal_flag(self):
        """Tests signal flag."""
        signalled = utils.make_signal_flag(signal.SIGHUP, signal.SIGTERM)
        self.assertFalse(signalled)

        os.kill(os.getpid(), signal.SIGHUP)
        time.sleep(0.1)
        self.assertTrue(signalled)

        signalled.clear()
        os.kill(os.getpid(), signal.SIGTERM)
        time.sleep(0.1)
        self.assertTrue(signalled)

    def test_to_yaml(self):
        """Tests conversion of dict to yaml representation."""
        obj = {
            'xxx': u'abcd'
        }

        self.assertEqual(yaml.dump(obj), u'{xxx: abcd}\n')

    @mock.patch('signal.signal', mock.Mock(spec_set=True))
    @mock.patch('os.closerange', mock.Mock(spec_set=True))
    @mock.patch('os.execvp', mock.Mock(spec_set=True))
    def test_sane_execvp(self):
        """Tests sane execvp wrapper.
        """
        # do not complain about accessing protected member _SIGNALS
        # pylint: disable=W0212

        utils.sane_execvp('/bin/sleep', ['sleep', '30'])

        os.closerange.assert_called_with(3, subprocess.MAXFD)
        signal.signal.assert_has_calls(
            [
                mock.call(i, signal.SIG_DFL)
                for i in utils._SIGNALS
            ]
        )
        os.execvp.assert_called_with('/bin/sleep', ['sleep', '30'])

    @mock.patch('treadmill.utils.sys_exit', mock.Mock())
    def test_decorator_tm_exc(self):
        """Test the `exit_on_unhandled` decorator on `TreadmillError`."""
        @utils.exit_on_unhandled
        def test_fun():
            """raise exc.TreadmillError('test')."""
            raise exc.TreadmillError('test')

        test_fun()

        utils.sys_exit.assert_called_with(-1)

    @mock.patch('treadmill.utils.sys_exit', mock.Mock())
    def test_decorator_py_exc(self):
        """Test the `exit_on_unhandled` decorator on Python `Exception`."""
        @utils.exit_on_unhandled
        def test_fun():
            """raise Exception('test')."""
            raise Exception('test')

        test_fun()

        utils.sys_exit.assert_called_with(-1)


if __name__ == '__main__':
    unittest.main()<|MERGE_RESOLUTION|>--- conflicted
+++ resolved
@@ -260,11 +260,7 @@
         """Tests utils.tail."""
         filed, filepath = tempfile.mkstemp()
         with os.fdopen(filed, 'w') as f:
-<<<<<<< HEAD
-            for i in range(0, 5):
-=======
             for i in six.moves.range(0, 5):
->>>>>>> 80a37ba8
                 f.write('%d\n' % i)
 
         with io.open(filepath) as f:
@@ -274,11 +270,7 @@
 
         filed, filepath = tempfile.mkstemp()
         with os.fdopen(filed, 'w') as f:
-<<<<<<< HEAD
-            for i in range(0, 10000):
-=======
             for i in six.moves.range(0, 10000):
->>>>>>> 80a37ba8
                 f.write('%d\n' % i)
         with io.open(filepath) as f:
             lines = utils.tail_stream(f, 5)

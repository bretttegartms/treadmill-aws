"""Instance API tests.
"""

from __future__ import absolute_import
from __future__ import division
from __future__ import print_function
from __future__ import unicode_literals

import unittest

<<<<<<< HEAD
=======
import tests.treadmill_test_deps  # pylint: disable=unused-import

>>>>>>> 3b295f50
import mock
import jsonschema

import six

from treadmill import admin
from treadmill import exc
<<<<<<< HEAD
from treadmill import master
=======
from treadmill.scheduler import masterapi
from treadmill.api import instance
>>>>>>> 3b295f50
from treadmill import yamlwrapper as yaml
from treadmill.api import instance


def _create_apps(_zkclient, _app_id, app, _count, _created_by):
    return app


class ApiInstanceTest(unittest.TestCase):
    """treadmill.api.instance tests."""

    def setUp(self):
        self.instance = instance.API()

    @mock.patch('treadmill.context.AdminContext.conn',
                mock.Mock(return_value=admin.Admin(None, None)))
    @mock.patch('treadmill.context.ZkContext.conn', mock.Mock())
    @mock.patch('treadmill.scheduler.masterapi.create_apps', mock.Mock())
    @mock.patch('treadmill.api.instance._check_required_attributes',
                mock.Mock())
    def test_normalize_run_once(self):
        """Test missing defaults which cause the app to fail."""
        doc = """
        services:
        - command: /bin/sleep 1m
          name: sleep1m
          restart:
            limit: 0
        memory: 150M
        cpu: 10%
        disk: 100M
        """

        masterapi.create_apps.side_effect = _create_apps

        new_doc = self.instance.create('proid.app', yaml.load(doc))

        # Disable E1126: Sequence index is not an int, slice, or instance
        # pylint: disable=E1126
        self.assertEqual(new_doc['services'][0]['restart']['interval'], 60)
        self.assertTrue(masterapi.create_apps.called)

    @mock.patch('treadmill.context.AdminContext.conn',
                mock.Mock(return_value=admin.Admin(None, None)))
    @mock.patch('treadmill.context.ZkContext.conn', mock.Mock())
    @mock.patch('treadmill.scheduler.masterapi.create_apps', mock.Mock())
    def test_run_once_small_memory(self):
        """Testing too small memory definition for container."""
        doc = """
        services:
        - command: /bin/sleep 10
          name: sleep1m
          restart:
            limit: 0
        memory: 10M
        cpu: 10%
        disk: 100M
        """

        masterapi.create_apps.side_effect = _create_apps
        with self.assertRaises(exc.TreadmillError):
            self.instance.create('proid.app', yaml.load(doc))

    @mock.patch('treadmill.context.AdminContext.conn',
                mock.Mock(return_value=admin.Admin(None, None)))
    @mock.patch('treadmill.context.ZkContext.conn', mock.Mock())
    @mock.patch('treadmill.admin.Application.get',
                mock.Mock(return_value={
                    '_id': 'proid.app',
                    'tickets': ['foo@bar.baz'],
                    'cpu': '10%',
                    'memory': '100M',
                    'disk': '100M',
                    'endpoints': [{'name': 'http', 'port': 8888}],
                    'services': [{
                        'command': 'python -m SimpleHTTPServer 8888',
                        'name': 'web_server',
                        'restart': {'interval': 60, 'limit': 3}
                    }],
                    'features': [],
                    'ephemeral_ports': {},
                    'passthrough': [],
                    'args': [],
                    'environ': [],
                    'affinity_limits': {}
                }))
    @mock.patch('treadmill.scheduler.masterapi.create_apps')
    @mock.patch('treadmill.api.instance._check_required_attributes',
                mock.Mock())
    @mock.patch('treadmill.api.instance._set_defaults',
                mock.Mock())
    def test_instance_create_configured(self, create_apps_mock):
        """Test creating configured instance."""
        create_apps_mock.side_effect = _create_apps

        app = {
            'tickets': ['foo@bar.baz'],
            'cpu': '10%',
            'memory': '100M',
            'disk': '100M',
            'endpoints': [{'name': 'http', 'port': 8888}],
            'services': [{
                'command': 'python -m SimpleHTTPServer 8888',
                'name': 'web_server',
                'restart': {'interval': 60, 'limit': 3}
            }],
            'features': [],
            'ephemeral_ports': {},
            'passthrough': [],
            'args': [],
            'environ': [],
            'affinity_limits': {},
        }

        self.instance.create('proid.app', {})

        create_apps_mock.assert_called_once_with(
            mock.ANY, 'proid.app', app, 1, None
        )

        create_apps_mock.reset_mock()
        self.instance.create('proid.app', {}, created_by='monitor')
        create_apps_mock.assert_called_once_with(
            mock.ANY, 'proid.app', app, 1, 'monitor'
        )

        create_apps_mock.reset_mock()
        self.instance.create('proid.app', {}, 2, 'foo@BAR.BAZ')
        create_apps_mock.assert_called_once_with(
            mock.ANY, 'proid.app', app, 2, 'foo@BAR.BAZ'
        )

        with six.assertRaisesRegex(
            self, jsonschema.exceptions.ValidationError,
            'u?\'invalid!\' is not valid'
        ):
            self.instance.create('proid.app', {}, created_by='invalid!')

        with six.assertRaisesRegex(
            self, jsonschema.exceptions.ValidationError,
            '0 is less than the minimum of 1'
        ):
            self.instance.create('proid.app', {}, count=0)

        with six.assertRaisesRegex(
            self, jsonschema.exceptions.ValidationError,
            '1001 is greater than the maximum of 1000'
        ):
            self.instance.create('proid.app', {}, count=1001)

    @mock.patch('treadmill.context.AdminContext.conn',
                mock.Mock(return_value=admin.Admin(None, None)))
    @mock.patch('treadmill.context.ZkContext.conn', mock.Mock())
    @mock.patch('treadmill.scheduler.masterapi.delete_apps')
    def test_instance_delete(self, delete_apps_mock):
        """Test deleting an instance."""
        delete_apps_mock.return_value = None

        self.instance.delete('proid.app#0000000001')
        delete_apps_mock.assert_called_once_with(
            mock.ANY, ['proid.app#0000000001'], None
        )

        delete_apps_mock.reset_mock()
        self.instance.delete('proid.app#0000000002', deleted_by='monitor')
        delete_apps_mock.assert_called_once_with(
            mock.ANY, ['proid.app#0000000002'], 'monitor'
        )

        delete_apps_mock.reset_mock()
        self.instance.delete('proid.app#0000000003', deleted_by='foo@BAR.BAZ')
        delete_apps_mock.assert_called_once_with(
            mock.ANY, ['proid.app#0000000003'], 'foo@BAR.BAZ'
        )

        with six.assertRaisesRegex(
            self, jsonschema.exceptions.ValidationError,
            'u?\'invalid!\' is not valid'
        ):
            self.instance.delete('proid.app#0000000001', deleted_by='invalid!')

    @mock.patch('treadmill.context.AdminContext.conn',
                mock.Mock(return_value=admin.Admin(None, None)))
    @mock.patch('treadmill.context.ZkContext.conn', mock.Mock())
    @mock.patch('treadmill.admin.Application.get',
                mock.Mock(return_value={
                    '_id': 'proid.app',
                    'cpu': '10%',
                    'memory': '100M',
                    'disk': '100M',
                    'image': 'docker://foo',
                }))
    @mock.patch('treadmill.scheduler.masterapi.create_apps')
    @mock.patch('treadmill.api.instance._check_required_attributes',
                mock.Mock())
    @mock.patch('treadmill.api.instance._set_defaults', mock.Mock())
    def test_inst_create_cfg_docker(self, create_apps_mock):
        """Test creating configured docker instance.
        """
        create_apps_mock.side_effect = _create_apps

        app = {
            'cpu': '10%',
            'memory': '100M',
            'disk': '100M',
            'image': 'docker://foo',
        }

        self.instance.create('proid.app', {})

        create_apps_mock.assert_called_once_with(
            mock.ANY, 'proid.app', app, 1, None
        )

        create_apps_mock.reset_mock()
        self.instance.create('proid.app', {}, created_by='monitor')
        create_apps_mock.assert_called_once_with(
            mock.ANY, 'proid.app', app, 1, 'monitor'
        )

        create_apps_mock.reset_mock()

        with six.assertRaisesRegex(
            self, jsonschema.exceptions.ValidationError,
            'u?\'invalid!\' is not valid'
        ):
            self.instance.create('proid.app', {}, created_by='invalid!')

        with six.assertRaisesRegex(
            self, jsonschema.exceptions.ValidationError,
            '0 is less than the minimum of 1'
        ):
            self.instance.create('proid.app', {}, count=0)

        with six.assertRaisesRegex(
            self, jsonschema.exceptions.ValidationError,
            '1001 is greater than the maximum of 1000'
        ):
            self.instance.create('proid.app', {}, count=1001)

    @mock.patch('treadmill.context.AdminContext.conn',
                mock.Mock(return_value=admin.Admin(None, None)))
    @mock.patch('treadmill.context.ZkContext.conn', mock.Mock())
    @mock.patch('treadmill.scheduler.masterapi.create_apps')
    @mock.patch('treadmill.api.instance._check_required_attributes',
                mock.Mock())
    @mock.patch('treadmill.api.instance._set_defaults',
                mock.Mock())
    def test_inst_create_eph_docker(self, create_apps_mock):
        """Test creating ephemeral docker instance.
        """
        create_apps_mock.side_effect = _create_apps

        ephemeral_app = {
            'cpu': '10%',
            'memory': '100M',
            'disk': '100M',
            'image': 'docker://foo',
        }
        resulting_app = {
            'cpu': '10%',
            'memory': '100M',
            'disk': '100M',
            'image': 'docker://foo',
            'tickets': [],
            'endpoints': [],
            'features': [],
            'ephemeral_ports': {},
            'passthrough': [],
            'args': [],
            'environ': [],
            'affinity_limits': {},
        }

        self.instance.create('proid.app', ephemeral_app)
        create_apps_mock.assert_called_once_with(
            mock.ANY, 'proid.app', resulting_app, 1, None
        )

        with six.assertRaisesRegex(
            self, jsonschema.exceptions.ValidationError,
            'u?\'invalid!\' is not valid'
        ):
            self.instance.create('proid.app', {}, created_by='invalid!')

        with six.assertRaisesRegex(
            self, jsonschema.exceptions.ValidationError,
            '0 is less than the minimum of 1'
        ):
            self.instance.create('proid.app', {}, count=0)

        with six.assertRaisesRegex(
            self, jsonschema.exceptions.ValidationError,
            '1001 is greater than the maximum of 1000'
        ):
            self.instance.create('proid.app', {}, count=1001)


if __name__ == '__main__':
    unittest.main()<|MERGE_RESOLUTION|>--- conflicted
+++ resolved
@@ -8,11 +8,6 @@
 
 import unittest
 
-<<<<<<< HEAD
-=======
-import tests.treadmill_test_deps  # pylint: disable=unused-import
-
->>>>>>> 3b295f50
 import mock
 import jsonschema
 
@@ -20,14 +15,9 @@
 
 from treadmill import admin
 from treadmill import exc
-<<<<<<< HEAD
-from treadmill import master
-=======
-from treadmill.scheduler import masterapi
-from treadmill.api import instance
->>>>>>> 3b295f50
 from treadmill import yamlwrapper as yaml
 from treadmill.api import instance
+from treadmill.scheduler import masterapi
 
 
 def _create_apps(_zkclient, _app_id, app, _count, _created_by):

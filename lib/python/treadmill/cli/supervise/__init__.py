--- conflicted
+++ resolved
@@ -9,10 +9,7 @@
 import click
 
 from treadmill import cli
-<<<<<<< HEAD
-=======
 
->>>>>>> e8569235
 
 def init():
     """Return top level command handler."""
